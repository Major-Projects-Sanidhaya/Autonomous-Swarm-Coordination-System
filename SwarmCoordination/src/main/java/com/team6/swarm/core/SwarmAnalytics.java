--- conflicted
+++ resolved
@@ -130,19 +130,12 @@
             // Calculate statistics for recent behavior
             List<Double> cohesionValues = new ArrayList<>();
             List<Double> alignmentValues = new ArrayList<>();
-<<<<<<< HEAD
-            List<Double> spreadValues = new ArrayList<>();
-=======
-
->>>>>>> 1fa93694c41cba9e58ab04b43a274cd7d08ef79e
+main
 
             for (SwarmBehaviorSnapshot snapshot : behaviorHistory) {
                 cohesionValues.add(snapshot.cohesionScore);
                 alignmentValues.add(snapshot.alignmentScore);
-<<<<<<< HEAD
-                spreadValues.add(snapshot.swarmSpread);
-=======
->>>>>>> 1fa93694c41cba9e58ab04b43a274cd7d08ef79e
+ main
             }
 
             // Check for anomalies
